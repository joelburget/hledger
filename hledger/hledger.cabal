name:           hledger
<<<<<<< HEAD
version: 0.23.98
=======
version: 0.23.2
>>>>>>> b60da513
stability:      stable
category:       Finance, Console
synopsis:       The main command-line interface for the hledger accounting tool.
description:
                hledger is a library and set of user tools for working
                with financial data (or anything that can be tracked in a
                double-entry accounting ledger.) It is a haskell port and
                friendly fork of John Wiegley's Ledger. hledger provides
                command-line, curses and web interfaces, and aims to be a
                reliable, practical tool for daily use.

license:        GPL
license-file:   LICENSE
author:         Simon Michael <simon@joyful.com>
maintainer:     Simon Michael <simon@joyful.com>
homepage:       http://hledger.org
bug-reports:    http://hledger.org/bugs
tested-with:    GHC==7.2.2, GHC==7.4.2, GHC==7.6.3, GHC==7.8.2
cabal-version:  >= 1.10
build-type:     Simple
-- data-dir:       data
-- data-files:
extra-tmp-files:
extra-source-files: 
                    tests/suite.hs
                    CHANGES

-- Cabal-Version:  >= 1.9.2
-- Test-Suite test-hledger
--     type:       exitcode-stdio-1.0
--     main-is:    test-hledger.hs
--     build-depends: base

source-repository head
  type:     git
  location: https://github.com/simonmichael/hledger

flag threaded
    Description:   Build with support for multithreaded execution
    Default:       True

library
<<<<<<< HEAD
  cpp-options:    -DVERSION="0.23.98"
=======
  cpp-options:    -DVERSION="0.23.2"
>>>>>>> b60da513
  ghc-options:    -W
  default-language: Haskell2010
  -- should be the same as below
  exposed-modules:
                  Hledger.Cli
                  Hledger.Cli.Main
                  Hledger.Cli.Options
                  Hledger.Cli.Tests
                  Hledger.Cli.Utils
                  Hledger.Cli.Version
                  Hledger.Cli.Add
                  Hledger.Cli.Accounts
                  Hledger.Cli.Balance
                  Hledger.Cli.Balancesheet
                  Hledger.Cli.Cashflow
                  Hledger.Cli.Histogram
                  Hledger.Cli.Incomestatement
                  Hledger.Cli.Print
                  Hledger.Cli.Register
                  Hledger.Cli.Stats
  -- should be the same as below
  build-depends:
<<<<<<< HEAD
                  hledger-lib == 0.23.98
=======
                  hledger-lib == 0.23.2
>>>>>>> b60da513
                 ,base >= 4.3 && < 5
                 -- ,cabal-file-th
                 ,containers
                 ,cmdargs >= 0.10 && < 0.11
                 -- ,data-pprint >= 0.2.1 && < 0.3
                 ,directory
                 ,filepath
                 ,haskeline >= 0.6 && <= 0.8
                 ,HUnit
                 ,mtl
                 ,old-locale
                 ,old-time
                 ,parsec
                 ,process
                 ,regexpr >= 0.5.1
                 ,safe >= 0.2
-- http://www.yesodweb.com/blog/2014/04/consolidation-progress
-- in order to support both the old and new versions of shakespeare,
-- you just need to ensure that you have both the shakespeare and
-- deprecated packages listed in your cabal file. In other words, if
-- previously you depended on hamlet, now you should depend on hamlet
-- and shakespeare. When you're ready to drop backwards compatibility,
-- simply put a lower bound of >= 2.0 on shakespeare and remove the
-- deprecated packages.
                 ,shakespeare-text >= 1.0 && < 1.2
                 ,shakespeare      >= 1.0 && < 2.1
                 ,split >= 0.1 && < 0.3
                 ,text >= 0.11 && < 1.2
                 ,tabular >= 0.2 && < 0.3
                 ,time
                 ,utf8-string >= 0.3.5 && < 0.4
                 ,wizards == 1.0.*
  if impl(ghc >= 7.4)
    build-depends: pretty-show >= 1.6.4

-- should depend on the above to avoid double compilation but this is
-- still too complicated as of 2011/6/1 because:
-- - breaks haddock, http://hackage.haskell.org/trac/hackage/ticket/656
-- - library and executable must have different hs-source-dirs
-- - the exe may need to list all the lib's dependencies
-- - how it works seems ghc version dependent
-- leksah is reported to have this working, http://hackage.haskell.org/packages/archive/leksah/0.10.0.4/leksah.cabal
executable hledger
  main-is:        hledger-cli.hs
  -- should be the same as above
  other-modules:
                  Hledger.Cli
                  Hledger.Cli.Main
                  Hledger.Cli.Options
                  Hledger.Cli.Tests
                  Hledger.Cli.Utils
                  Hledger.Cli.Version
                  Hledger.Cli.Add
                  Hledger.Cli.Accounts
                  Hledger.Cli.Balance
                  Hledger.Cli.Balancesheet
                  Hledger.Cli.Cashflow
                  Hledger.Cli.Histogram
                  Hledger.Cli.Incomestatement
                  Hledger.Cli.Print
                  Hledger.Cli.Register
                  Hledger.Cli.Stats
<<<<<<< HEAD
  cpp-options:    -DVERSION="0.23.98"
=======
  cpp-options:    -DVERSION="0.23.2"
>>>>>>> b60da513
  ghc-options:    -W
  if flag(threaded)
       ghc-options:   -threaded
 -- should be the same as above
  default-language: Haskell2010
  build-depends:
<<<<<<< HEAD
                  hledger-lib == 0.23.98
=======
                  hledger-lib == 0.23.2
>>>>>>> b60da513
                 ,base >= 4.3 && < 5
                 ,containers
                 ,cmdargs >= 0.10 && < 0.11
                 -- ,data-pprint >= 0.2.1 && < 0.3
                 ,directory
                 ,filepath
                 ,haskeline >= 0.6 && <= 0.8
                 ,HUnit
                 ,mtl
                 ,old-locale
                 ,old-time
                 ,parsec
                 ,process
                 ,regexpr >= 0.5.1
                 ,safe >= 0.2
                 ,shakespeare-text >= 1.0 && < 1.2
                 ,shakespeare      >= 1.0 && < 2.1
                 ,split >= 0.1 && < 0.3
                 ,tabular >= 0.2 && < 0.3
                 ,text >= 0.11 && < 1.2
                 ,time
                 ,utf8-string >= 0.3.5 && < 0.4
                 ,wizards == 1.0.*
  if impl(ghc >= 7.4)
    build-depends: pretty-show >= 1.6.4

test-suite tests
  type:     exitcode-stdio-1.0
  main-is:  tests/suite.hs
  ghc-options: -Wall
  default-language: Haskell2010
  build-depends: hledger-lib
               , hledger
               , base >= 4.3 && < 5
               , cmdargs
               , containers
               , csv
               -- , data-pprint >= 0.2.1 && < 0.3
               , directory
               , filepath
               , haskeline
               , HUnit
               , mtl
               , old-locale
               , old-time
               , parsec
               , process
               , regexpr
               , safe
               , shakespeare-text >= 1.0 && < 1.2
               , shakespeare      >= 1.0 && < 2.1
               , split
               ,tabular >= 0.2 && < 0.3
               , test-framework
               , test-framework-hunit
               , text
               , time
               , transformers
               , wizards == 1.0.*
  if impl(ghc >= 7.4)
    build-depends: pretty-show >= 1.6.4

benchmark bench
  type:             exitcode-stdio-1.0
--  hs-source-dirs:   src
  main-is:          ../tools/simplebench.hs
  ghc-options:      -Wall
  default-language: Haskell2010
  build-depends:    hledger-lib,
                    hledger,
                    base >= 4.3 && < 5,
                    old-locale,
                    time,
                    html,
                    tabular >= 0.2 && < 0.3,
                    process,
                    filepath,
                    directory
  <|MERGE_RESOLUTION|>--- conflicted
+++ resolved
@@ -1,9 +1,5 @@
 name:           hledger
-<<<<<<< HEAD
 version: 0.23.98
-=======
-version: 0.23.2
->>>>>>> b60da513
 stability:      stable
 category:       Finance, Console
 synopsis:       The main command-line interface for the hledger accounting tool.
@@ -46,11 +42,7 @@
     Default:       True
 
 library
-<<<<<<< HEAD
   cpp-options:    -DVERSION="0.23.98"
-=======
-  cpp-options:    -DVERSION="0.23.2"
->>>>>>> b60da513
   ghc-options:    -W
   default-language: Haskell2010
   -- should be the same as below
@@ -73,11 +65,7 @@
                   Hledger.Cli.Stats
   -- should be the same as below
   build-depends:
-<<<<<<< HEAD
                   hledger-lib == 0.23.98
-=======
-                  hledger-lib == 0.23.2
->>>>>>> b60da513
                  ,base >= 4.3 && < 5
                  -- ,cabal-file-th
                  ,containers
@@ -140,22 +128,14 @@
                   Hledger.Cli.Print
                   Hledger.Cli.Register
                   Hledger.Cli.Stats
-<<<<<<< HEAD
   cpp-options:    -DVERSION="0.23.98"
-=======
-  cpp-options:    -DVERSION="0.23.2"
->>>>>>> b60da513
   ghc-options:    -W
   if flag(threaded)
        ghc-options:   -threaded
  -- should be the same as above
   default-language: Haskell2010
   build-depends:
-<<<<<<< HEAD
                   hledger-lib == 0.23.98
-=======
-                  hledger-lib == 0.23.2
->>>>>>> b60da513
                  ,base >= 4.3 && < 5
                  ,containers
                  ,cmdargs >= 0.10 && < 0.11
