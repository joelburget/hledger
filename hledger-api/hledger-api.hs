--- conflicted
+++ resolved
@@ -60,11 +60,18 @@
   -f --file FILE  use a different input file
                   (default: $LEDGER_FILE or ~/.hledger.journal)
   -d --static-dir DIR  serve files from a different directory
-                  (default: ./static/)
+                  (default: .)
   -p --port PORT  use a different TCP port (default: 8001)
      --version    show version
   -h --help       show this help
 |]
+
+swaggerSpec :: Swagger
+swaggerSpec = toSwagger (Proxy :: Proxy HledgerApi)
+  & info.infoTitle   .~ "hledger API"
+  & info.infoVersion .~ pack version
+  & info.infoDescription ?~ "This is the API provided by hledger-api for reading hledger data"
+  & info.infoLicense ?~ License "GPLv3+" (Nothing)
 
 main :: IO ()
 main = do
@@ -80,67 +87,62 @@
   let f = getArgWithDefault args deff (longOption "file")
   requireJournalFileExists f
   let
-    defd = "static"
+    defd = "."
     d = getArgWithDefault args defd (longOption "static-dir")
   readJournalFile Nothing Nothing True f >>= either error' (serveApi p d f)
 
 serveApi :: Int -> FilePath -> FilePath -> Journal -> IO ()
 serveApi p d f j = do
-  printf "Starting web api on port %d using files from %s for %s\nPress ctrl-c to quit\n" p d f
+  printf "Starting web api http://localhost:%d/api/v1 for %s\n" p f
+  printf "and file server  http://localhost:%d        for %s/\n" p d
+  printf "Press ctrl-c to quit\n"
   Warp.run p $ hledgerApiApp d j
 
 type HledgerApi =
-       "accountnames" :> Get '[JSON] [AccountName]
-  :<|> "transactions" :> Get '[JSON] [Transaction]
-  :<|> "prices"       :> Get '[JSON] [MarketPrice]
-  :<|> "commodities"  :> Get '[JSON] [Commodity]
-  :<|> "accounts"     :> Get '[JSON] [Account]
-<<<<<<< HEAD
-  :<|> "accounttransactions" :> Capture "acct" AccountName :> Get '[JSON] AccountTransactionsReport
+  "api" :> "v1" :>
+    (
+         "accountnames" :> Get '[JSON] [AccountName]
+    :<|> "transactions" :> Get '[JSON] [Transaction]
+    :<|> "prices"       :> Get '[JSON] [MarketPrice]
+    :<|> "commodities"  :> Get '[JSON] [Commodity]
+    :<|> "accounts"     :> Get '[JSON] [Account]
+    :<|> "accounts"     :> Capture "acct" AccountName :> Get '[JSON] AccountTransactionsReport
+    )
+
+type HledgerSwaggerApi =
+       "swagger.json" :> Get '[JSON] Swagger
+  :<|> HledgerApi
+
+type HledgerSwaggerFilesApi =
+       HledgerSwaggerApi
   :<|> Raw
 
-type HledgerApi' = ("swagger.json" :> Get '[JSON] Swagger) :<|> HledgerApi
-
 hledgerApiApp :: FilePath -> Journal -> Wai.Application
-hledgerApiApp staticdir j =
-  Servant.serve (Proxy :: Proxy HledgerApi') (return swaggerSpec :<|> server)
-=======
-  :<|> "accounts"     :> Capture "acct" AccountName :> Get '[JSON] AccountTransactionsReport
-
-type CombinedServer =
-       "api" :>
-         "v1" :> HledgerApi
-  :<|> Raw
-
-hledgerApiApp :: Journal -> Wai.Application
-hledgerApiApp j = Servant.serve api combinedServer
->>>>>>> 1d18bf2a
+hledgerApiApp staticdir j = Servant.serve api server
   where
-    api :: Proxy CombinedServer
+    api :: Proxy HledgerSwaggerFilesApi
     api = Proxy
 
-    apiServer :: Server HledgerApi
-    apiServer =
-           accountnamesH
+    server :: Server HledgerSwaggerFilesApi
+    server =
+      (
+           return swaggerSpec
+      --
+      :<|> accountnamesH
       :<|> transactionsH
       :<|> pricesH
       :<|> commoditiesH
       :<|> accountsH
       :<|> accounttransactionsH
-<<<<<<< HEAD
+      )
+      --
       :<|> serveDirectory staticdir
-=======
->>>>>>> 1d18bf2a
       where
         accountnamesH = return $ journalAccountNames j
         transactionsH = return $ jtxns j
         pricesH       = return $ jmarketprices j
         commoditiesH  = return $ (M.keys . jcommoditystyles) j
-<<<<<<< HEAD
-        accountsH     = return $ laccounts $ ledgerFromJournal Hledger.Query.Any j
-=======
         accountsH     = return $ ledgerTopAccounts $ ledgerFromJournal Hledger.Query.Any j
->>>>>>> 1d18bf2a
         accounttransactionsH (a::AccountName) = do
           -- d <- liftIO getCurrentDay
           let
@@ -152,17 +154,7 @@
             thisacctq = Acct $ accountNameToAccountRegex a -- includes subs
           return $ accountTransactionsReport ropts j q thisacctq
 
-<<<<<<< HEAD
 instance ToJSON ClearedStatus where toJSON = genericToJSON defaultOptions -- avoiding https://github.com/bos/aeson/issues/290
-=======
-    combinedServer :: Server CombinedServer
-    combinedServer = apiServer
-        :<|> serveDirectory "static"
-
--- brief toJSON definitions included to avoid https://github.com/bos/aeson/issues/290
--- use toEncoding = genericToEncoding defaultOptions instead ?
-instance ToJSON ClearedStatus where toJSON = genericToJSON defaultOptions
->>>>>>> 1d18bf2a
 instance ToJSON GenericSourcePos where toJSON = genericToJSON defaultOptions
 instance ToJSON Decimal where
   toJSON = toJSON . show
@@ -202,15 +194,6 @@
     ]
 instance ToJSON AccountTransactionsReport where toJSON = genericToJSON defaultOptions
 
--- swagger api doc
-
-swaggerSpec :: Swagger
-swaggerSpec = toSwagger (Proxy :: Proxy HledgerApi)
-  & info.infoTitle   .~ "hledger API"
-  & info.infoVersion .~ "0.0.0.1"
-  & info.infoDescription ?~ "This is the API provided by hledger-api for reading hledger data"
-  & info.infoLicense ?~ License "GPLv3+" (Nothing)
-
 instance ToSchema ClearedStatus
 instance ToSchema GenericSourcePos
 instance ToSchema Decimal
